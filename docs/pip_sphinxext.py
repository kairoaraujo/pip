"""pip sphinx extensions"""

import optparse
<<<<<<< HEAD
import pathlib
=======
>>>>>>> 6c873739
import re
import sys
from textwrap import dedent
from typing import Iterable, List, Optional

from docutils import nodes, statemachine
from docutils.parsers import rst
from docutils.statemachine import StringList, ViewList
from sphinx.application import Sphinx

from pip._internal.cli import cmdoptions
from pip._internal.commands import commands_dict, create_command
from pip._internal.req.req_file import SUPPORTED_OPTIONS


class PipNewsInclude(rst.Directive):
    required_arguments = 1

    def _is_version_section_title_underline(self, prev, curr):
        """Find a ==== line that marks the version section title."""
        if prev is None:
            return False
        if re.match(r"^=+$", curr) is None:
            return False
        if len(curr) < len(prev):
            return False
        return True

    def _iter_lines_with_refs(self, lines):
        """Transform the input lines to add a ref before each section title.

        This is done by looking one line ahead and locate a title's underline,
        and add a ref before the title text.

        Dots in the version is converted into dash, and a ``v`` is prefixed.
        This makes Sphinx use them as HTML ``id`` verbatim without generating
        auto numbering (which would make the the anchors unstable).
        """
        prev = None
        for line in lines:
            # Transform the previous line to include an explicit ref.
            if self._is_version_section_title_underline(prev, line):
                vref = prev.split(None, 1)[0].replace(".", "-")
                yield f".. _`v{vref}`:"
                yield ""  # Empty line between ref and the title.
            if prev is not None:
                yield prev
            prev = line
        if prev is not None:
            yield prev

    def run(self):
        source = self.state_machine.input_lines.source(
            self.lineno - self.state_machine.input_offset - 1,
        )
        path = (
            pathlib.Path(source)
            .resolve()
            .parent
            .joinpath(self.arguments[0])
            .resolve()
        )
        include_lines = statemachine.string2lines(
            path.read_text(encoding="utf-8"),
            self.state.document.settings.tab_width,
            convert_whitespace=True,
        )
        include_lines = list(self._iter_lines_with_refs(include_lines))
        self.state_machine.insert_input(include_lines, str(path))
        return []


class PipCommandUsage(rst.Directive):
    required_arguments = 1
    optional_arguments = 3

    def run(self) -> List[nodes.Node]:
        cmd = create_command(self.arguments[0])
        cmd_prefix = "python -m pip"
        if len(self.arguments) > 1:
            cmd_prefix = " ".join(self.arguments[1:])
            cmd_prefix = cmd_prefix.strip('"')
            cmd_prefix = cmd_prefix.strip("'")
        usage = dedent(cmd.usage.replace("%prog", f"{cmd_prefix} {cmd.name}")).strip()
        node = nodes.literal_block(usage, usage)
        return [node]


class PipCommandDescription(rst.Directive):
    required_arguments = 1

    def run(self) -> List[nodes.Node]:
        node = nodes.paragraph()
        node.document = self.state.document
        desc = ViewList()
        cmd = create_command(self.arguments[0])
        assert cmd.__doc__ is not None
        description = dedent(cmd.__doc__)
        for line in description.split("\n"):
            desc.append(line, "")
        self.state.nested_parse(desc, 0, node)
        return [node]


class PipOptions(rst.Directive):
    def _format_option(
        self, option: optparse.Option, cmd_name: Optional[str] = None
    ) -> List[str]:
        bookmark_line = (
            f".. _`{cmd_name}_{option._long_opts[0]}`:"
            if cmd_name
            else f".. _`{option._long_opts[0]}`:"
        )
        line = ".. option:: "
        if option._short_opts:
            line += option._short_opts[0]
        if option._short_opts and option._long_opts:
            line += ", " + option._long_opts[0]
        elif option._long_opts:
            line += option._long_opts[0]
        if option.takes_value():
            metavar = option.metavar or option.dest
            assert metavar is not None
            line += f" <{metavar.lower()}>"
        # fix defaults
        assert option.help is not None
        # https://github.com/python/typeshed/pull/5080
        opt_help = option.help.replace("%default", str(option.default))  # type: ignore
        # fix paths with sys.prefix
        opt_help = opt_help.replace(sys.prefix, "<sys.prefix>")
        return [bookmark_line, "", line, "", "    " + opt_help, ""]

    def _format_options(
        self, options: Iterable[optparse.Option], cmd_name: Optional[str] = None
    ) -> None:
        for option in options:
            if option.help == optparse.SUPPRESS_HELP:
                continue
            for line in self._format_option(option, cmd_name):
                self.view_list.append(line, "")

    def run(self) -> List[nodes.Node]:
        node = nodes.paragraph()
        node.document = self.state.document
        self.view_list = ViewList()
        self.process_options()
        self.state.nested_parse(self.view_list, 0, node)
        return [node]


class PipGeneralOptions(PipOptions):
    def process_options(self) -> None:
        self._format_options([o() for o in cmdoptions.general_group["options"]])


class PipIndexOptions(PipOptions):
    required_arguments = 1

    def process_options(self) -> None:
        cmd_name = self.arguments[0]
        self._format_options(
            [o() for o in cmdoptions.index_group["options"]],
            cmd_name=cmd_name,
        )


class PipCommandOptions(PipOptions):
    required_arguments = 1

    def process_options(self) -> None:
        cmd = create_command(self.arguments[0])
        self._format_options(
            cmd.parser.option_groups[0].option_list,
            cmd_name=cmd.name,
        )


class PipReqFileOptionsReference(PipOptions):
    def determine_opt_prefix(self, opt_name: str) -> str:
        for command in commands_dict:
            cmd = create_command(command)
            if cmd.cmd_opts.has_option(opt_name):
                return command

        raise KeyError(f"Could not identify prefix of opt {opt_name}")

    def process_options(self) -> None:
        for option in SUPPORTED_OPTIONS:
            if getattr(option, "deprecated", False):
                continue

            opt = option()
            opt_name = opt._long_opts[0]
            if opt._short_opts:
                short_opt_name = "{}, ".format(opt._short_opts[0])
            else:
                short_opt_name = ""

            if option in cmdoptions.general_group["options"]:
                prefix = ""
            else:
                prefix = "{}_".format(self.determine_opt_prefix(opt_name))

            self.view_list.append(
                "*  :ref:`{short}{long}<{prefix}{opt_name}>`".format(
                    short=short_opt_name,
                    long=opt_name,
                    prefix=prefix,
                    opt_name=opt_name,
                ),
                "\n",
            )


class PipCLIDirective(rst.Directive):
    """
    - Only works when used in a MyST document.
    - Requires sphinx-inline-tabs' tab directive.
    """

    has_content = True
    optional_arguments = 1

    def run(self) -> List[nodes.Node]:
        node = nodes.paragraph()
        node.document = self.state.document

        os_variants = {
            "Linux": {
                "highlighter": "console",
                "executable": "python",
                "prompt": "$",
            },
            "MacOS": {
                "highlighter": "console",
                "executable": "python",
                "prompt": "$",
            },
            "Windows": {
                "highlighter": "doscon",
                "executable": "py",
                "prompt": "C:>",
            },
        }

        if self.arguments:
            assert self.arguments == ["in-a-venv"]
            in_virtual_environment = True
        else:
            in_virtual_environment = False

        lines = []
        # Create a tab for each OS
        for os, variant in os_variants.items():

            # Unpack the values
            prompt = variant["prompt"]
            highlighter = variant["highlighter"]
            if in_virtual_environment:
                executable = "python"
                pip_spelling = "pip"
            else:
                executable = variant["executable"]
                pip_spelling = f"{executable} -m pip"

            # Substitute the various "prompts" into the correct variants
            substitution_pipeline = [
                (
                    r"(^|(?<=\n))\$ python",
                    f"{prompt} {executable}",
                ),
                (
                    r"(^|(?<=\n))\$ pip",
                    f"{prompt} {pip_spelling}",
                ),
            ]
            content = self.block_text
            for pattern, substitution in substitution_pipeline:
                content = re.sub(pattern, substitution, content)

            # Write the tab
            lines.append(f"````{{tab}} {os}")
            lines.append(f"```{highlighter}")
            lines.append(f"{content}")
            lines.append("```")
            lines.append("````")

        string_list = StringList(lines)
        self.state.nested_parse(string_list, 0, node)
        return [node]


def setup(app: Sphinx) -> None:
    app.add_directive("pip-command-usage", PipCommandUsage)
    app.add_directive("pip-command-description", PipCommandDescription)
    app.add_directive("pip-command-options", PipCommandOptions)
    app.add_directive("pip-general-options", PipGeneralOptions)
    app.add_directive("pip-index-options", PipIndexOptions)
    app.add_directive(
<<<<<<< HEAD
        'pip-requirements-file-options-ref-list', PipReqFileOptionsReference
    )
    app.add_directive('pip-news-include', PipNewsInclude)
=======
        "pip-requirements-file-options-ref-list", PipReqFileOptionsReference
    )
    app.add_directive("pip-cli", PipCLIDirective)
>>>>>>> 6c873739
<|MERGE_RESOLUTION|>--- conflicted
+++ resolved
@@ -1,10 +1,7 @@
 """pip sphinx extensions"""
 
 import optparse
-<<<<<<< HEAD
 import pathlib
-=======
->>>>>>> 6c873739
 import re
 import sys
 from textwrap import dedent
@@ -304,12 +301,7 @@
     app.add_directive("pip-general-options", PipGeneralOptions)
     app.add_directive("pip-index-options", PipIndexOptions)
     app.add_directive(
-<<<<<<< HEAD
-        'pip-requirements-file-options-ref-list', PipReqFileOptionsReference
+        "pip-requirements-file-options-ref-list", PipReqFileOptionsReference
     )
     app.add_directive('pip-news-include', PipNewsInclude)
-=======
-        "pip-requirements-file-options-ref-list", PipReqFileOptionsReference
-    )
-    app.add_directive("pip-cli", PipCLIDirective)
->>>>>>> 6c873739
+    app.add_directive("pip-cli", PipCLIDirective)