--- conflicted
+++ resolved
@@ -120,11 +120,7 @@
         [
             ((3, 6, 5), False, (True, "1.12")),
             # Test an incompatible Python.
-<<<<<<< HEAD
-            ((3, 6, 4), None, (False, "1.12 Requires-Python == 3.6.5")),
-=======
-            ((3, 6, 4), False, (False, None)),
->>>>>>> bc45b93e
+            ((3, 6, 4), False, (False, "1.12 Requires-Python == 3.6.5")),
             # Test an incompatible Python with ignore_requires_python=True.
             ((3, 6, 4), True, (True, "1.12")),
         ],
